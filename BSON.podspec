--- conflicted
+++ resolved
@@ -1,12 +1,8 @@
 Pod::Spec.new do |s|
-<<<<<<< HEAD
-  s.ios.deployment_target = '11.0'
   s.osx.deployment_target = '10.13'
-=======
   s.ios.deployment_target = '10.0'
->>>>>>> 944e1936
   s.name             = 'BSON'
-  s.version          = '6.0.5'
+  s.version          = '6.0.6'
   s.summary          = 'A Swift implementation of the BSON specification'
 
   s.description      = <<-DESC
